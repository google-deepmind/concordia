--- conflicted
+++ resolved
@@ -203,10 +203,6 @@
 
   pubs = rng.sample(list(PUB_PREFERENCES.keys()), NUM_PUBS)
   pub_preferences = {k: PUB_PREFERENCES[k] for k in pubs}
-<<<<<<< HEAD
-  seed = seed if seed is not None else random.getrandbits(63)
-=======
->>>>>>> e4ec9c19
 
   config = pub_coordination.WorldConfig(
       year=YEAR,
